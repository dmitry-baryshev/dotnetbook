﻿<Project Sdk="Microsoft.NET.Sdk">

    <PropertyGroup>
        <OutputType>Exe</OutputType>
<<<<<<< HEAD
        <TargetFrameworks>net47;net472;netcoreapp2.1;netcoreapp2.2</TargetFrameworks>
=======
        <TargetFrameworks>net471;netcoreapp2.0;netcoreapp2.1;netcoreapp2.2</TargetFrameworks>
>>>>>>> c13a6acc
        <LangVersion>latest</LangVersion>
    </PropertyGroup>

    <PropertyGroup Condition=" '$(Configuration)' == 'Debug' ">
      <Optimize>true</Optimize>
    </PropertyGroup>

    <ItemGroup>
      <PackageReference Include="BenchmarkDotNet" Version="0.11.0" />
      <PackageReference Include="System.Memory" Version="4.5.1" />
    </ItemGroup>

</Project><|MERGE_RESOLUTION|>--- conflicted
+++ resolved
@@ -2,11 +2,7 @@
 
     <PropertyGroup>
         <OutputType>Exe</OutputType>
-<<<<<<< HEAD
-        <TargetFrameworks>net47;net472;netcoreapp2.1;netcoreapp2.2</TargetFrameworks>
-=======
         <TargetFrameworks>net471;netcoreapp2.0;netcoreapp2.1;netcoreapp2.2</TargetFrameworks>
->>>>>>> c13a6acc
         <LangVersion>latest</LangVersion>
     </PropertyGroup>
 
