body {
    padding: 60px 60px 60px 100px;
    font-family: PF Regal,Georgia,serif;
    font-size: 16pt;
    font-weight: 300;
}

strong {
    font-weight: 500;
}

p, li {
    margin: 0 0 20px;
    line-height: 32px;
    font-family: inherit;
}

ol, ul {
    padding-left: 35px;
    margin-top: 1.1rem;
    margin-bottom: 1.1rem;
}

ol li {
    padding-left: 10px;	
    font-family: inherit;
}

ul li {
    padding-left: 12px;	
    font-family: inherit;
}

table {
    margin: 30px 0;
    width: 100%;
}

thead {                         
    background-color: aliceblue;
}

table th {
    font-weight: 400;
}

table td, table th {
    padding: 7px;
    border-top: solid darkgrey 1px;
    border-bottom: solid darkgrey 1px;
    border-right: dotted darkgray 1px;
    border-left: dotted darkgray 1px;
    font-size: smaller;
}

code, *[class^='lang-'] span, *[class^='lang-'] pre {
    font-family: JB Mono, monospace !important;
}

*[class^='lang-'] {
    padding: 4px 0px 14px 0px;
}


*[class^='lang-'] > div, pre > code {
    border-left-color: #eee;
    border-left-style: dotted;
    border-left-width: 3px;
<<<<<<< HEAD
    background-color: #f5faff !important;
    padding: 10px 10px 10px 25px;
=======
    padding-left: 25px;
    display: block;
    background-color: aliceblue !important;
    padding-top: 20px;
    padding-bottom: 20px;
>>>>>>> cb3a8e6c
}

*[class^='lang-'] > div pre, pre > code pre {
    margin-bottom: 0;
}

p code, li code {
    font-size: 16px;
    border: gainsboro;
    border-width: 1px;
    border-style: solid;
    padding: 4px;
    color: darkslateblue;
}

*[class^='lang-'] span, *[class^='lang-'] pre, pre > code {
    font-size: 13px;
    line-height: 20px;
}

p a, li a {
    text-decoration: none;
    color: inherit;
    box-shadow: inset 0 -1px #b88b59;
}

blockquote h5 {
    background-color: aquamarine;
    margin: 16px 0 16px -20px;
    padding: 15px 30px 15px;
}

p img {
    width: 95%;
}

p (:has img) {
    text-align: center;
}

blockquote {
    background-color: lavenderblush;
    padding-left: 20px;
    border-left: 1px solid rgba(0,0,0,.08);
}

blockquote p {
    margin: 16px 0;
    padding: 12px 12px 13px;
    font-family: inherit;
}

blockquote p code {
    font-family: consolas, monospace;
    font-size: 17px;
    background-color: aliceblue;
    padding: 4px 6px;
}

h1, h2, h3, h4, h5, h6 {
    margin: 0;
    padding: 0;
    font-weight: 400;
    font-family: inherit;
}

h1 {
    font-size: 40px;
    font-family: PF Regal,Georgia,serif;
    font-weight: 300;
    margin: 40px 0 20px 0;
    border-bottom-style: ridge;
    padding-bottom: 10px;
}

h1 b {
    font-family: Proxima Nova,Arial,Helvetica Neue,sans-serif;
    font-weight: 700;
    font-size: 37px;
    line-height: 42px;
}

h2 {
    margin-top: 35px;
    margin-bottom: 10px;
    font-family: Proxima Nova,Arial,Helvetica Neue,sans-serif;
    font-size: 20px;
    font-weight: 700;
    line-height: 24px;
    border-bottom-color: grey;
    border-bottom-style: solid;
    padding-bottom: 5px;
}

h3 {
    margin: 30px 0 15px 0;
    font-size: 17pt;
    font-weight: 500;
}

h4 {
    margin: 20px 0 10px 0;
    font-size: 16pt;
    font-weight: 500;
    font-style: italic;
}

/* Fonts 

@font-face {
    font-family: 'PF Regal';
    src: url('{RES_PATH}/fonts/PFRegalTextPro-RegularA.eot');
    src: local('{RES_PATH}/fonts/PFRegalTextPro-RegularA'),
        url('{RES_PATH}/fonts/PFRegalTextPro-RegularA.woff2') format('woff2'),
        url('{RES_PATH}/fonts/PFRegalTextPro-RegularA.woff') format('woff'),
        url('{RES_PATH}/fonts/PFRegalTextPro-RegularA.ttf') format('truetype');
    font-weight: 300;
    font-style: normal;
}

@font-face {
    font-family: 'PF Regal';
    src: url('{RES_PATH}/fonts/PFRegalTextPro-Bold.eot');
    src: local('{RES_PATH}/fonts/PFRegalTextPro-Bold'),
        url('{RES_PATH}/fonts/PFRegalTextPro-Bold.woff2') format('woff2'),
        url('{RES_PATH}/fonts/PFRegalTextPro-Bold.woff') format('woff'),
        url('{RES_PATH}/fonts/PFRegalTextPro-Bold.ttf') format('truetype');
    font-weight: bold;
    font-style: normal;
}
*/
@font-face {
    font-family: 'PF Regal';
    src: url('{RES_PATH}/fonts/PFRegalTextPro-Medium.eot');
    src: local('{RES_PATH}/fonts/PFRegalTextPro-Medium'),
        url('{RES_PATH}/fonts/PFRegalTextPro-Medium.woff2') format('woff2'),
        url('{RES_PATH}/fonts/PFRegalTextPro-Medium.woff') format('woff'),
        url('{RES_PATH}/fonts/PFRegalTextPro-Medium.ttf') format('truetype');
    font-weight: 500;
    font-style: normal;
}

@font-face {
    font-family: 'PF Regal';
    src: url('{RES_PATH}/fonts/PFRegalTextPro-BlackItalic.eot');
    src: local('{RES_PATH}/fonts/PFRegalTextPro-BlackItalic'),
        url('{RES_PATH}/fonts/PFRegalTextPro-BlackItalic.woff2') format('woff2'),
        url('{RES_PATH}/fonts/PFRegalTextPro-BlackItalic.woff') format('woff'),
        url('{RES_PATH}/fonts/PFRegalTextPro-BlackItalic.ttf') format('truetype');
    font-weight: 900;
    font-style: italic;
}

@font-face {
    font-family: 'PF Regal';
    src: url('{RES_PATH}/fonts/PFRegalTextPro-Black.eot');
    src: local('{RES_PATH}/fonts/PFRegalTextPro-Black'),
        url('{RES_PATH}/fonts/PFRegalTextPro-Black.woff2') format('woff2'),
        url('{RES_PATH}/fonts/PFRegalTextPro-Black.woff') format('woff'),
        url('{RES_PATH}/fonts/PFRegalTextPro-Black.ttf') format('truetype');
    font-weight: 900;
    font-style: normal;
}

@font-face {
    font-family: 'PF Regal UBlack';
    src: url('{RES_PATH}/fonts/PFRegalTextPro-UBlack.eot');
    src: local('{RES_PATH}/fonts/PFRegalTextPro-UBlack'),
        url('{RES_PATH}/fonts/PFRegalTextPro-UBlack.woff2') format('woff2'),
        url('{RES_PATH}/fonts/PFRegalTextPro-UBlack.woff') format('woff'),
        url('{RES_PATH}/fonts/PFRegalTextPro-UBlack.ttf') format('truetype');
    font-weight: 900;
    font-style: normal;
}

@font-face {
    font-family: 'PF Regal';
    src: url('{RES_PATH}/fonts/PFRegalTextPro-MediumItalic.eot');
    src: local('{RES_PATH}/fonts/PFRegalTextPro-MediumItalic'),
        url('{RES_PATH}/fonts/PFRegalTextPro-MediumItalic.woff2') format('woff2'),
        url('{RES_PATH}/fonts/PFRegalTextPro-MediumItalic.woff') format('woff'),
        url('{RES_PATH}/fonts/PFRegalTextPro-MediumItalic.ttf') format('truetype');
    font-weight: 500;
    font-style: italic;
}

@font-face {
    font-family: 'PF Regal';
    src: url('{RES_PATH}/fonts/PFRegalTextPro-UBlackItalic.eot');
    src: local('{RES_PATH}/fonts/PFRegalTextPro-UBlackItalic'),
        url('{RES_PATH}/fonts/PFRegalTextPro-UBlackItalic.woff2') format('woff2'),
        url('{RES_PATH}/fonts/PFRegalTextPro-UBlackItalic.woff') format('woff'),
        url('{RES_PATH}/fonts/PFRegalTextPro-UBlackItalic.ttf') format('truetype');
    font-weight: 900;
    font-style: italic;
}

@font-face {
    font-family: 'PF Regal';
    src: url('{RES_PATH}/fonts/PFRegalTextPro-RegularAItalic.eot');
    src: local('{RES_PATH}/fonts/PFRegalTextPro-RegularAItalic'),
        url('{RES_PATH}/fonts/PFRegalTextPro-RegularAItalic.woff2') format('woff2'),
        url('{RES_PATH}/fonts/PFRegalTextPro-RegularAItalic.woff') format('woff'),
        url('{RES_PATH}/fonts/PFRegalTextPro-RegularAItalic.ttf') format('truetype');
    font-weight: 300;
    font-style: italic;
}

@font-face {
    font-family: 'PF Regal';
    src: url('{RES_PATH}/fonts/PFRegalTextPro-BoldItalic.eot');
    src: local('{RES_PATH}/fonts/PFRegalTextPro-BoldItalic'),
        url('{RES_PATH}/fonts/PFRegalTextPro-BoldItalic.woff2') format('woff2'),
        url('{RES_PATH}/fonts/PFRegalTextPro-BoldItalic.woff') format('woff'),
        url('{RES_PATH}/fonts/PFRegalTextPro-BoldItalic.ttf') format('truetype');
    font-weight: bold;
    font-style: italic;
}

/*  Regular B */
@font-face {
    font-family: 'PF Regal';
    src: url('{RES_PATH}/fonts/PFRegalTextPro-RegularBItalic.eot');
    src: local('{RES_PATH}/fonts/PFRegalTextPro-RegularBItalic'),
        url('{RES_PATH}/fonts/PFRegalTextPro-RegularBItalic.woff2') format('woff2'),
        url('{RES_PATH}/fonts/PFRegalTextPro-RegularBItalic.woff') format('woff'),
        url('{RES_PATH}/fonts/PFRegalTextPro-RegularBItalic.ttf') format('truetype');
    font-weight: normal;
    font-style: italic;
}

@font-face {
    font-family: 'PF Regal';
    src: url('{RES_PATH}/fonts/PFRegalTextPro-RegularB.eot');
    src: local('{RES_PATH}/fonts/PFRegalTextPro-RegularB'),
        url('{RES_PATH}/fonts/PFRegalTextPro-RegularB.woff2') format('woff2'),
        url('{RES_PATH}/fonts/PFRegalTextPro-RegularB.woff') format('woff'),
        url('{RES_PATH}/fonts/PFRegalTextPro-RegularB.ttf') format('truetype');
    font-weight: normal;
    font-style: normal;
}              <|MERGE_RESOLUTION|>--- conflicted
+++ resolved
@@ -66,16 +66,11 @@
     border-left-color: #eee;
     border-left-style: dotted;
     border-left-width: 3px;
-<<<<<<< HEAD
-    background-color: #f5faff !important;
-    padding: 10px 10px 10px 25px;
-=======
     padding-left: 25px;
     display: block;
     background-color: aliceblue !important;
     padding-top: 20px;
     padding-bottom: 20px;
->>>>>>> cb3a8e6c
 }
 
 *[class^='lang-'] > div pre, pre > code pre {
